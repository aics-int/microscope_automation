import math
from matplotlib.pyplot import rcParams
import matplotlib.pyplot as plt
import numpy as np
from scipy import ndimage, signal, spatial
from skimage import (
    exposure,
    feature,
    morphology,
    transform,
    filters,
    measure,
    segmentation,
)
import pandas as pd

DOWNSCALING_FACTOR = 4
rcParams["figure.figsize"] = 15, 12


class WellSegmentation:
    def __init__(
        self,
        image_data,
        colony_filters_dict=None,
        mode="A",
        canny_sigma=0.01,
        canny_low_threshold=0.025,
        remove_small_holes_area_threshold=1000,
    ):
        """
        Input:
         image_data =  numpy image data Image to be segmented (Well or colony)

         filters_dict = dictionary of filters to be applied {filter_name: filter_values}
        """
        self._point_locations = []
        self.segmented_colonies = None
        # Downscale the colony dictionary
        self.colony_filters_dict = self.downscale_filter_dictionary(colony_filters_dict)
        # Downsize the image
        xdim = image_data.shape[0]
        ydim = image_data.shape[1]
        self.downsized_image = transform.resize(
            image_data,
            (int(xdim / DOWNSCALING_FACTOR), int(ydim / DOWNSCALING_FACTOR)),
            mode="constant",
        )
        self.height, self.width = self.downsized_image.shape[:2]
        self.isModeA = True
        if mode == "C" or mode == "c":
            self.isModeA = False

    def downscale_filter_dictionary(self, colony_filters_dict):
        """To downscale filters from original image to processing image scale

        Input:
         colony_filters_dict: dictionary of filters with
         colony_filters_dict['distFromCenter'][0] as distance from center
         and colony_filters_dict['distFromCenter'][1] as number of positions

        Output:
         colony_filters_dict_corrected: corrected colony filteres dictionary
         with downscaling factor
        """
        colony_filters_dict_corrected = {}
        colony_filters_dict_corrected["distFromCenter"] = [
            colony_filters_dict["distFromCenter"][0] / DOWNSCALING_FACTOR,
            colony_filters_dict["distFromCenter"][1],
        ]
        colony_filters_dict_corrected["minArea"] = []
        for value in colony_filters_dict["minArea"]:
            colony_filters_dict_corrected["minArea"].append(
                value / (DOWNSCALING_FACTOR ** 2)
            )
        return colony_filters_dict_corrected

    @property
    def point_locations(self):
        return self._point_locations

    def segment_and_find_positions(self):
        """Function segments out the colonies, applies filters,
        and finds the smooth points based on the mode

        Input:
         none

        Output:
         none
        """
        rescaled_image = self.preprocessing_image()
        binary_colony_mask = self.segment_colonies(rescaled_image)
        self.process_colonies(binary_colony_mask)
        self.find_positions(modeA=self.isModeA)

    def preprocessing_image(self):
        """To pre-process input image with correction for uneven illumination
        and rescaling intensity to enhance contrast

        Input:
         none

        Output:
         img_rescale_2: rescaled image ready for segmentation
        """

        rescaled_image = exposure.rescale_intensity(self.downsized_image)
        # Correct for uneven illumination in a well
        blur = filters.gaussian(rescaled_image, sigma=1, preserve_range=True)
        correction = self.downsized_image - blur
        # To mask out edges of well and only process colonies from center of well
        mask = self.create_circular_mask(radius=(self.height / 2.1) - 5.0)
        masked_image = correction.copy()
        masked_image[~mask] = 0
        # Smooth and rescale image to enhance contrast
        # before filtering to 5th and 95th percentile of pixel intensity
        p5, p95 = np.percentile(masked_image, (5, 95))
        img_rescale = exposure.rescale_intensity(masked_image, in_range=(p5, p95))
        gaussian = filters.gaussian(img_rescale, sigma=0.5, preserve_range=True)
        p5, p95 = np.percentile(gaussian, (5, 95))
        img_rescale_2 = exposure.rescale_intensity(gaussian, in_range=(p5, p95))
        print("Completed image-preprocessing")
        return img_rescale_2

    def segment_colonies(self, rescaled_image):
        """To segment colonies from grayscale image using edge detection method
        to approximate location of colony edges
        and watershed segmentation to fill in the colonies

        Input:
         rescaled_image: The rescaled image from preprocessing with enhanced contrast

        Output:
         binary_colony_mask: binary image of mask of colonies(1) and background(0)
        """
        # Create the cell colony outline for watershed
        # Apply sobel filter to highlight edges
        sobel_0 = filters.sobel(rescaled_image)
        # Smooth out sobel edges to highlight
        gaussian_sobel = filters.gaussian(sobel_0, sigma=5, preserve_range=True)
        # Apply sobel filter on smoothed image to highlight edge of a cell colony
        sobel = filters.sobel(gaussian_sobel)
        # Set threshold of edges of colony
        contours_test = sobel
        countour_cutoff = 0.015
        contours_test[contours_test >= countour_cutoff] = 1
        contours_test[contours_test < countour_cutoff] = 0
        # Apply a mask to remove edge of the well
        mask_2 = self.create_circular_mask(radius=(self.height / 2.1) - 20.0)
        contours_masked = contours_test.copy()
        contours_masked[~mask_2] = 0
        # Adjust morphology of edge of a cell colony to reach 'closing'
        filtered = self.filter_small_objects(contours_masked, 300)
        erosion = morphology.erosion(filtered, morphology.diamond(3))
        closing = morphology.binary_closing(erosion, selem=morphology.diamond(5))
        remove = self.filter_small_objects(closing, 300)
        colony_edge = morphology.binary_closing(remove, selem=morphology.disk(5))
        print("Created colony edges for binary colony mask")

        # Create cell colony markers for watershed
        # Compute intensity profile from gaussian_sobel
        frq, bin_edges = np.histogram(gaussian_sobel, bins=64)
        # Create markers for watershed
        mask_sobel = gaussian_sobel.copy()
        mask_sobel[~mask_2] = 0
        # Identify peaks in intensity profile to separate background from true signal
        # with limiting the distance between two peaks be 10 or more
        peaks, dictionary = signal.find_peaks(frq, distance=5)

        # Calculate background (peak to the left)
        # and signal (peak to the right) thresholds
        if len(peaks) >= 2:
            # Find the two highest peaks that reference to background or signal
            order = frq[peaks].argsort()
            ranks = order.argsort()
            highest_peak = np.where(ranks == np.amax(ranks))
            second_peak = np.where(ranks == (np.amax(ranks) - 1))
            diff = math.fabs(
                bin_edges[peaks[second_peak[0]]][0]
                - bin_edges[peaks[highest_peak[0]]][0]
            )
            if peaks[highest_peak[0]] < peaks[second_peak[0]]:
                sig_peak = bin_edges[peaks[second_peak[0]]] - diff * 0.5
                back_peak = bin_edges[peaks[highest_peak[0]]] + diff * 0.15
            else:
                sig_peak = bin_edges[peaks[highest_peak[0]]] - diff * 0.5
                back_peak = bin_edges[peaks[second_peak[0]]] + diff * 0.15
        elif len(peaks) == 1:
            back_peak = bin_edges[peaks[0]] * 0.9
            sig_peak = bin_edges[peaks[second_peak[0]]] * 3
        else:
            back_peak = np.mean(mask_sobel) * 0.5
            sig_peak = np.mean(mask_sobel) * 3

        # Apply thresholds to markers
        markers = np.zeros_like(mask_sobel)
        markers[mask_sobel < back_peak] = 1
        markers[mask_sobel > sig_peak] = 2
        # Adjust morphology of markers
        objects = np.zeros(markers.shape)
        objects[markers == 2] = 1
        erode_objects = morphology.erosion(objects, morphology.disk(3))
        remove_small = self.filter_small_objects(erode_objects, area=500)
        erode_objects = morphology.erosion(remove_small, morphology.disk(5))
        # Difference between objects and erode_objects could be holes in a colony
        # that should be set as '0', neither background(1) or colony(2)
        diff = objects - erode_objects
        markers[diff == 1] = 0
        print("Created markers for binary colony mask")

        # --------------------------------------------------------------------------
        # Apply watershed segmentation
        segmentation_result = segmentation.watershed(colony_edge, markers)
        segmentation_result[segmentation_result == 1] = 0.0
        segmentation_result[segmentation_result == 2] = 1.0

        # Adjust morphology of cell colonies segmented
        binary_colony_mask = morphology.erosion(segmentation_result, morphology.disk(5))
        print("Completed creating binary colony mask")
        return binary_colony_mask

    def process_colonies(self, binary_colony_mask):
        """To partition binary colony mask into separate, distinct,
        labelled colonies using distance map to find markers of colonies
        and separate connected colonies with watershed segmentation.

        Input:
         binary_colony_mask: A binary image of colonies(1) and background (0)

        Output:
         none
        """
        # --------------------------------------------------------------------------
        # Colony partition
        # Create distance map and 'cut' weak bondings between separating colonies
        erode = morphology.erosion(binary_colony_mask, morphology.disk(20))
        distance_map = ndimage.morphology.distance_transform_edt(erode)
        distance_map[distance_map < 10] = 0

        # Create distance map for all colonies
        distance_map_max = ndimage.morphology.distance_transform_edt(binary_colony_mask)

        # Identify local maximum from filtered distance map and
        # use maximum as markers for watershed. This method will
        # identify centers of big colonies
        local_maxi = feature.peak_local_max(
            distance_map, indices=False, footprint=np.ones((200, 200))
        )
        dilate_maxi = morphology.dilation(local_maxi, selem=morphology.disk(10))

        dis_obj = np.zeros(distance_map.shape)
        dis_obj[distance_map > 0] = 1
        dilate_dis_obj = morphology.dilation(dis_obj, selem=morphology.disk(10))
        lab_dis_obj = measure.label(dilate_dis_obj)

        union_obj = np.unique(
            lab_dis_obj[np.where((dilate_maxi > 0) & (lab_dis_obj > 0))]
        )
        obj_to_add = []
        for obj in np.unique(lab_dis_obj):
            if (obj not in union_obj) & (obj > 0):
                obj_to_add.append(obj)
                dilate_maxi[lab_dis_obj == obj] = 1

        # As overall colony segmentation was not able to separate colonies
        # that are close to each other and tend to merge neighboring colonies,
        # a secondary filter is applied to the distance map
        # to pick up signals from small colonies to find center of
        # small colonies and add to markers for watershed
        filter_max = distance_map_max.copy()
        filter_max[filter_max < 10] = 0
        filter_max[filter_max > 0] = 1

        remove_small = self.filter_small_objects(filter_max, area=2500)
        small_obj = filter_max - remove_small
        final_small = morphology.dilation(small_obj, selem=morphology.disk(5))

        # Merge markers from big and small colonies
        total = np.logical_or(dilate_maxi, final_small)
        markers = measure.label(total)
        # Apply watershed segmentation
        labelled_colonies = segmentation.watershed(
            -distance_map_max, markers, mask=binary_colony_mask
        )
        print("Identified and labelled separate colonies from binary colony mask")

        # Partition big colonies into few smaller ones
        sizes = np.bincount(labelled_colonies.ravel())
        # Set minimum colony size to be split
        big_obj_to_split = []
        for i in range(1, len(sizes)):
            if sizes[i] > 90000:
                big_obj_to_split.append(i)

        mask = np.zeros(labelled_colonies.shape)
        for obj in big_obj_to_split:
            mask[labelled_colonies == obj] = 1
        # Apply distance mapping to the large colony and try to separate the colony
        # by finding peaks in the distance map
        dis_map = ndimage.morphology.distance_transform_edt(mask)
        local_maxi = feature.peak_local_max(
            dis_map, indices=False, footprint=np.ones((100, 100))
        )
        dilate = morphology.dilation(local_maxi, selem=morphology.disk(10))
        seed = measure.label(dilate)
        # Apply watershed segmentation on the colony with new seeds to partition
        split = segmentation.watershed(-dis_map, seed, mask=mask)
        print("Partitioned big colonies to smaller colonies")

        # Adjust labeling with new partitioned colonies
        for obj in range(1, len(np.unique(split))):
            labelled_colonies[split == obj] = np.max(labelled_colonies) + 1
        self.segmented_colonies = labelled_colonies
        print("Done Segmenting colonies")


    def find_edge_ridge_pair(self, colony_mask, center_pos, dist_well=30.):
        """
        A method to find a pair of edge and ridge point in a colony that is far away from each other and the center position
        :param colony_mask: a binary colony mask
        :param center_pos: a tuple (y, x) of the center position
        :param dist_well: a float > 1 to indicate the size of the well that should be masked out
        :return:
        """
        mask = self.create_circular_mask(radius=(self.height / 2.1) - dist_well)

        all_edges = feature.canny(self.segmented_colonies > 0, sigma=0.1)
        col_edge = colony_mask * mask * all_edges

        all_edges = np.where(col_edge == np.min(col_edge[np.nonzero(col_edge)]))

        df = pd.DataFrame()
        for i in range (0, len(all_edges[0])):
            edge_y, edge_x = all_edges[0][i], all_edges[1][i]
            # if not ((edge_y in out_mask[0]) & (edge_x in out_mask[1])):
            row = {}
            row['edge_x'] = edge_x
            row['edge_y'] = edge_y
            df = df.append(row, ignore_index=True)

        # for each edge pt, find the other edge that's furthest away from it and save out as a pair, with distance from
        # center of colony
        df['opp_edge_x'] = None
        df['opp_edge_y'] = None

        if len(df) > 100:
            df = df.sample(n=100)

        for index, row in df.iterrows():
            edge_x = row['edge_x']
            edge_y = row['edge_y']

            max_dist = 0
            furthest_loc = None

            for index_compare, row_compare in df.iterrows():
                dist = spatial.distance.euclidean((edge_y, edge_x), (row_compare['edge_y'], row_compare['edge_x']))
                if dist > max_dist:
                    max_dist = dist
                    furthest_loc = (row_compare['edge_y'], row_compare['edge_x'])

            if len(df.loc[(df['edge_y'] == furthest_loc[0]) & (df['edge_x'] == furthest_loc[1]) & (df['opp_edge_x'] == None)]) == 0:
                df.loc[index, 'opp_edge_x'] = furthest_loc[1]
                df.loc[index, 'opp_edge_y'] = furthest_loc[0]
                df.loc[index, 'dist'] = max_dist

                dist_to_center = spatial.distance.euclidean(center_pos, furthest_loc) + spatial.distance.euclidean(center_pos, (edge_y, edge_x))
                df.loc[index, 'dist_to_center'] = dist_to_center

        edge_pt = (
            int(df.loc[df['dist_to_center'] == df['dist_to_center'].max(), 'edge_x'].values.tolist()[0]),
            int(df.loc[df['dist_to_center'] == df['dist_to_center'].max(), 'edge_y'].values.tolist()[0])
        )

        ridge_pt = (
            int(df.loc[df['dist_to_center'] == df['dist_to_center'].max(), 'opp_edge_x'].values.tolist()[0]),
            int(df.loc[df['dist_to_center'] == df['dist_to_center'].max(), 'opp_edge_y'].values.tolist()[0])
        )

        return edge_pt, ridge_pt


    def find_edge_position(self, colony_mask):
        """
        Function to find edge position from a colony mask

        :param colony_mask: a [0, 1] image showing the segmentation of 1 colony
        :return:
            edge_position: a tuple (y, x) of the selected edge position in the downsampled well overview image
        """
        all_edges = feature.canny(self.segmented_colonies > 0, sigma=0.1)

        col_edge = colony_mask * all_edges

        edge_pt = np.where(col_edge == np.min(col_edge[np.nonzero(col_edge)]))
        edge_position = edge_pt[0][0], edge_pt[1][0]

        return edge_position


    def find_ridge_position(self, colony_mask, edge_position):
        """
        Function to find ridge position, optimized by selecting a position in a colony furthest away from the edge position
        :param colony_mask: a [0, 1] image showing the segmentation of 1 colony
        :param edge_position: a tuple (y, x) of the selected edge position in the downsampled well overview image
        :return:
        """
        all_edges = feature.canny(self.segmented_colonies > 0, sigma=0.1)

        col_edge = colony_mask * all_edges

        edge_pt = np.where(col_edge == np.min(col_edge[np.nonzero(col_edge)]))
        edge_tuples = []
        for i in range(0, len(edge_pt[0])):
            new_tuple = (edge_pt[0][i], edge_pt[1][i])
            edge_tuples.append(new_tuple)

        # find the tuple that is the furthest away from [0][0]
        max_dist = 0
        for y, x in edge_tuples:
            dist = np.sqrt((y - edge_position[0]) ** 2 + (x - edge_position[1]) ** 2)

            if dist>max_dist:
                max_dist = dist
                ridge_position = (y, x)

        # to show image for rnd
        # if (ridge_position[0] > 10) & (ridge_position[0] < (colony_mask.shape[0] - 10)) & \
        #     (ridge_position[1] > 10) & (ridge_position[1] < (colony_mask.shape[1] - 10)) & \
        #     (edge_position[0] > 10) & (edge_position[0] < (colony_mask.shape[0] - 10)) & \
        #     (edge_position[1] > 10) & (edge_position[1] < (colony_mask.shape[1] - 10)):
        #
        #     loc_mask = colony_mask.copy()
        #     loc_mask[ridge_position[0]-10:ridge_position[0]+10, ridge_position[1]-10:ridge_position[1]+10] = 10
        #     loc_mask[edge_position[0]-10:edge_position[0]+10, edge_position[1]-10:edge_position[1]+10] = 10
        #
        #     plt.figure()
        #     plt.imshow(loc_mask)
        #     plt.show()

        return ridge_position


<<<<<<< HEAD
    def find_center_position(self, mask, distance, smoothed_well):
        dist_mask = distance * mask
        # for each colony, find the maximum distance from the two fold distance map.
        # The edge is at 0% and the center of the colony is at 100%
        d_max = dist_mask.max()
        # Getting the points which is at least 40% away from the edge
        top_percent = dist_mask > (d_max * 0.30)
        colony_mask = smoothed_well * top_percent
        colony_edges = feature.canny(colony_mask, sigma=0.1)
        # applying the second distance transform
        # to find the smoothest point in the correct region
        inner_edges = ndimage.distance_transform_edt(~colony_edges * top_percent)
        smooth_point = np.where(inner_edges == inner_edges.max())
        smooth_point = (smooth_point[0][0], smooth_point[1][0])
        return smooth_point


    def find_positions(self):
=======
    def find_positions(self, modeA=True):
>>>>>>> c6ec62a2
        """To find a position in a colony that passes the size filter,
        and is positioned 40% from the edge of colony, maximum in distance map
        that indicates preferred smoothness in region,
        and is close to the center of the well for good imaging practice.

        Input:
         none

        Output:
         none
        """
        # Filter colony by size
        min_area = self.colony_filters_dict["minArea"][0]
        # Calculating the sizes of the object
        sizes = np.bincount(self.segmented_colonies.ravel())
        # Remove background size
        sizes_colony = np.delete(sizes, 0)

        # Selecting objects above a certain size threshold
        size_mask = sizes_colony > min_area
        obj_number_keep = np.where(size_mask)[0]
        num_colonies_final = self.colony_filters_dict["distFromCenter"][1]

        filtered = np.zeros(self.segmented_colonies.shape)

        # TODO  - Test for 0 position
        # If there is equal or less # colonies segmented than wanted,
        # use all colonies for picking positions
        # If there is less # colonies segmented than wanted,
        # flag user that colonies are small in the well
        # and use the largest colonies to generate positions
        # If there are more colonies segmented than wanted, use the largest
        # wanted+2 colonies (+2 gives the flexibility later to pick positions
        # that are from a slightly smaller colony but closer to well center)

        if len(obj_number_keep) <= num_colonies_final:
            for obj in obj_number_keep:
                filtered[np.where(self.segmented_colonies == obj + 1)] = obj + 1
            num_objs = len(obj_number_keep)
            if len(obj_number_keep) < num_colonies_final:
                print("small colonies in this well")
                # Get colonies of largest size
                desc_rank = np.argsort(-sizes_colony)
                size_index = desc_rank[:num_colonies_final]
                num_obj = 1
                for obj in size_index:
                    filtered[np.where(self.segmented_colonies == obj + 1)] = num_obj
                    num_obj += 1
                num_objs = num_obj - 1

        else:
            desc_rank = np.argsort(-sizes_colony)
            size_index = desc_rank[: (num_colonies_final + 2)]
            num_obj = 1
            for obj in size_index:
                filtered[np.where(self.segmented_colonies == obj + 1)] = num_obj
                num_obj += 1
            num_objs = num_obj - 1

        filtered_colonies = measure.label(filtered)
        print("Filtered colonies according to size")
        # Select 1 position per colony and populate the point location
        # in original-sized image in [point_locations]
        # with distance map
        smoothed_well = ndimage.gaussian_filter(self.downsized_image, 0.35)
        distance = ndimage.distance_transform_edt(filtered_colonies)

        point_locations = []
        for obj in range(1, num_objs + 1):
            print("On object {} of {}".format(obj, num_objs))
            mask = filtered_colonies == obj

<<<<<<< HEAD
            # if mode A, find center position in a colony
            center_point = self.find_center_position(mask, distance, smoothed_well)

            center_pt_corrected = (
                center_point[0] * DOWNSCALING_FACTOR,
                center_point[1] * DOWNSCALING_FACTOR,
            )
            point_locations.append(center_pt_corrected)

            # if mode C, also find ridge and edge position in the same colony
            edge_point, ridge_point = self.find_edge_ridge_pair(mask, center_point)

            # smooth_point_edge = self.find_edge_position(mask)
            # smooth_point_ridge = self.find_ridge_position(mask, smooth_point_edge)

            for point in [center_point, edge_point, ridge_point]:
                smooth_point_corrected = (
                    point[0] * DOWNSCALING_FACTOR,
                    point[1] * DOWNSCALING_FACTOR,
                )
                point_locations.append(smooth_point_corrected)
=======
            if modeA:
                smooth_point = self.find_center_position(mask, distance, smoothed_well)

                smooth_point_corrected = (
                    smooth_point[0] * DOWNSCALING_FACTOR,
                    smooth_point[1] * DOWNSCALING_FACTOR,
                )
                point_locations.append(smooth_point_corrected)

            # if mode C, also find ridge and edge position in the same colony
            else:
                smooth_point_edge = self.find_edge_position(mask)
                smooth_point_ridge = self.find_ridge_position(mask, smooth_point_edge)

                for point in [smooth_point_edge, smooth_point_ridge]:
                    smooth_point_corrected = (
                        poit[0] * DOWNSCALING_FACTOR,
                        point[1] * DOWNSCALING_FACTOR,
                    )
                    point_locations.append(smooth_point_corrected)
>>>>>>> c6ec62a2

        print("Calculated point distances from center of well")

        # Filter top point locations that are closest to the center of the well
        center_well_y = (self.height / 2) * DOWNSCALING_FACTOR
        center_well_x = (self.width / 2) * DOWNSCALING_FACTOR
        diff_center = []
        for location in point_locations:
            y = location[0]
            x = location[1]
            # Calculate distance of point from center
            diff = math.sqrt((x - center_well_x) ** 2 + (y - center_well_y) ** 2)
            diff_center.append(diff)
        # Rank the distance of point from center
        rank = np.argsort(diff_center)
        # Select the # points wanted with points closest to the center
        # rank_index = rank[:num_colonies_final]
        rank_index = rank
        for point in rank_index:
            self.point_locations.append(point_locations[point])
        print(
            "Ranked and picked "
            + str(num_colonies_final)
            + " points closest to center of well"
        )

    def create_circular_mask(self, center=None, radius=None):
        """To create a circular mask over an image, masking out edges of a well

        Input:
         center: user-defined center of circular mask

         radius: radius of circular mask

        Output:
         mask: a mask with masked-out area being 0, and in-mask area being 1
        """
        if center is None:  # use the middle of the image
            center = [int(self.width / 2), int(self.height / 2)]
        if radius is None:  # use smallest distance between the center and image walls
            radius = min(
                center[0], center[1], self.width - center[0], self.height - center[1]
            )

        Y, X = np.ogrid[: self.height, : self.width]
        dist_from_center = np.sqrt((X - center[0]) ** 2 + (Y - center[1]) ** 2)

        mask = dist_from_center <= radius
        return mask

    def filter_small_objects(self, bw_img, area):
        """To filter small objects from image

        Input:
         bw_img: A binary image with objects

         area: Objects smaller than this area will be filtered out

        Output:
         int_img: binary image with objects smaller than specified area be filtered out
        """
        label_objects, nb_labels = ndimage.label(bw_img)
        sizes = np.bincount(label_objects.ravel())
        # max_area = max(sizes)
        # Selecting objects above a certain size threshold
        # size_mask = (sizes > area) & (sizes < max_area)
        size_mask = sizes > area
        size_mask[0] = 0
        filtered = label_objects.copy()
        filtered_image = size_mask[filtered]

        int_img = np.zeros(filtered_image.shape)
        int_img[filtered_image] = 1
        int_img = int_img.astype(int)
        return int_img<|MERGE_RESOLUTION|>--- conflicted
+++ resolved
@@ -442,7 +442,6 @@
         return ridge_position
 
 
-<<<<<<< HEAD
     def find_center_position(self, mask, distance, smoothed_well):
         dist_mask = distance * mask
         # for each colony, find the maximum distance from the two fold distance map.
@@ -460,10 +459,7 @@
         return smooth_point
 
 
-    def find_positions(self):
-=======
     def find_positions(self, modeA=True):
->>>>>>> c6ec62a2
         """To find a position in a colony that passes the size filter,
         and is positioned 40% from the edge of colony, maximum in distance map
         that indicates preferred smoothness in region,
@@ -536,50 +532,29 @@
             print("On object {} of {}".format(obj, num_objs))
             mask = filtered_colonies == obj
 
-<<<<<<< HEAD
-            # if mode A, find center position in a colony
-            center_point = self.find_center_position(mask, distance, smoothed_well)
-
-            center_pt_corrected = (
-                center_point[0] * DOWNSCALING_FACTOR,
-                center_point[1] * DOWNSCALING_FACTOR,
-            )
-            point_locations.append(center_pt_corrected)
-
-            # if mode C, also find ridge and edge position in the same colony
-            edge_point, ridge_point = self.find_edge_ridge_pair(mask, center_point)
-
-            # smooth_point_edge = self.find_edge_position(mask)
-            # smooth_point_ridge = self.find_ridge_position(mask, smooth_point_edge)
-
-            for point in [center_point, edge_point, ridge_point]:
-                smooth_point_corrected = (
-                    point[0] * DOWNSCALING_FACTOR,
-                    point[1] * DOWNSCALING_FACTOR,
+            if modeA:
+                center_point = self.find_center_position(mask, distance, smoothed_well)
+
+                center_point_corrected = (
+                    center_point[0] * DOWNSCALING_FACTOR,
+                    center_point[1] * DOWNSCALING_FACTOR,
                 )
                 point_locations.append(smooth_point_corrected)
-=======
-            if modeA:
-                smooth_point = self.find_center_position(mask, distance, smoothed_well)
-
-                smooth_point_corrected = (
-                    smooth_point[0] * DOWNSCALING_FACTOR,
-                    smooth_point[1] * DOWNSCALING_FACTOR,
-                )
-                point_locations.append(smooth_point_corrected)
 
             # if mode C, also find ridge and edge position in the same colony
             else:
+                center_point = self.find_center_position(mask, distance, smoothed_well)
+                edge_point, ridge_point = self.find_edge_ridge_pair(mask, center_point)
+
                 smooth_point_edge = self.find_edge_position(mask)
                 smooth_point_ridge = self.find_ridge_position(mask, smooth_point_edge)
 
-                for point in [smooth_point_edge, smooth_point_ridge]:
+                for point in [center_point, edge_point, ridge_point]:
                     smooth_point_corrected = (
-                        poit[0] * DOWNSCALING_FACTOR,
+                        point[0] * DOWNSCALING_FACTOR,
                         point[1] * DOWNSCALING_FACTOR,
                     )
                     point_locations.append(smooth_point_corrected)
->>>>>>> c6ec62a2
 
         print("Calculated point distances from center of well")
 
@@ -596,8 +571,10 @@
         # Rank the distance of point from center
         rank = np.argsort(diff_center)
         # Select the # points wanted with points closest to the center
-        # rank_index = rank[:num_colonies_final]
-        rank_index = rank
+        if modeA:
+            rank_index = rank[:num_colonies_final]
+        else:
+            rank_index = rank
         for point in rank_index:
             self.point_locations.append(point_locations[point])
         print(
